--- conflicted
+++ resolved
@@ -32,11 +32,7 @@
           - flake8-print
 
   - repo: https://github.com/psf/black
-<<<<<<< HEAD
-    rev: 23.11.0
-=======
     rev: 23.12.0
->>>>>>> 55b806e7
     hooks:
       - id: black
 
@@ -54,13 +50,4 @@
     rev: v3.15.0
     hooks:
       - id: pyupgrade
-        args: [--py38-plus]
-
-  - repo: https://github.com/pre-commit/mirrors-prettier
-<<<<<<< HEAD
-    rev: v3.1.0
-=======
-    rev: v4.0.0-alpha.7
->>>>>>> 55b806e7
-    hooks:
-      - id: prettier+        args: [--py38-plus]