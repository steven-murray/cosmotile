exclude: "^docs/conf.py|^src/vis_cpu/data/"

repos:
  - repo: https://github.com/pre-commit/pre-commit-hooks
    rev: v5.0.0
    hooks:
      - id: trailing-whitespace
      - id: check-added-large-files
      - id: check-ast
      - id: check-json
      - id: check-merge-conflict
      - id: check-xml
      - id: check-yaml
      - id: debug-statements
      - id: end-of-file-fixer
      - id: requirements-txt-fixer
      - id: mixed-line-ending
        args: ["--fix=no"]

  - repo: https://github.com/PyCQA/flake8
    rev: 7.1.1
    hooks:
      - id: flake8
        additional_dependencies:
          - flake8-docstrings
          - flake8-builtins
          - flake8-rst-docstrings
          - flake8-rst
          - flake8-markdown
          - flake8-bugbear
          - flake8-comprehensions
          - flake8-print

  - repo: https://github.com/psf/black-pre-commit-mirror
    rev: 24.10.0
    hooks:
      - id: black

  - repo: https://github.com/pre-commit/pygrep-hooks
    rev: v1.10.0
    hooks:
      - id: rst-backticks

  - repo: https://github.com/PyCQA/isort
    rev: 5.13.2
    hooks:
      - id: isort

  - repo: https://github.com/asottile/pyupgrade
<<<<<<< HEAD
    rev: v3.17.0
=======
    rev: v3.18.0
>>>>>>> 8cb5c7d1
    hooks:
      - id: pyupgrade
        args: [--py39-plus]<|MERGE_RESOLUTION|>--- conflicted
+++ resolved
@@ -47,11 +47,7 @@
       - id: isort
 
   - repo: https://github.com/asottile/pyupgrade
-<<<<<<< HEAD
-    rev: v3.17.0
-=======
     rev: v3.18.0
->>>>>>> 8cb5c7d1
     hooks:
       - id: pyupgrade
         args: [--py39-plus]